--- conflicted
+++ resolved
@@ -1783,13 +1783,8 @@
 		// if suffix>0, we are replacing error
 		s.isReplacingOrInjectingErr = currentLocation.Suffix != 0
 
-<<<<<<< HEAD
 		//s.locations.reset(currentLocation)
-		err3 := s.streamerController.RedirectStreamer(s.tctx, currentLocation)
-=======
-		s.locations.reset(currentLocation)
 		err3 := s.streamerController.ResetReplicationSyncer(s.tctx, currentLocation)
->>>>>>> 88d44d06
 		if err3 != nil {
 			return err3
 		}
@@ -1854,13 +1849,8 @@
 			currentLocation = shardingReSync.currLocation
 			// if suffix>0, we are replacing error
 			s.isReplacingOrInjectingErr = currentLocation.Suffix != 0
-<<<<<<< HEAD
 			//s.locations.reset(shardingReSync.currLocation)
-			err = s.streamerController.RedirectStreamer(s.runCtx, shardingReSync.currLocation)
-=======
-			s.locations.reset(shardingReSync.currLocation)
 			err = s.streamerController.ResetReplicationSyncer(s.runCtx, shardingReSync.currLocation)
->>>>>>> 88d44d06
 			if err != nil {
 				return err
 			}
@@ -1950,13 +1940,7 @@
 		s.metrics.BinlogReadDurationHistogram.Observe(time.Since(startTime).Seconds())
 		startTime = time.Now() // reset start time for the next metric.
 
-<<<<<<< HEAD
-		// get binlog event, reset tryReSync, so we can re-sync binlog while syncer meets errors next time
-		tryReSync = true
 		s.metrics.BinlogPosGauge.Set(float64(e.Header.LogPos))
-=======
-		metrics.BinlogPosGauge.WithLabelValues("syncer", s.cfg.Name, s.cfg.SourceID).Set(float64(e.Header.LogPos))
->>>>>>> 88d44d06
 		index, err := binlog.GetFilenameIndex(lastLocation.Position.Name)
 		if err != nil {
 			s.tctx.L().Warn("fail to get index number of binlog file, may because only specify GTID and hasn't saved according binlog position", log.ShortError(err))
