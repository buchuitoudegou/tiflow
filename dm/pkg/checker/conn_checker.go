--- conflicted
+++ resolved
@@ -128,31 +128,11 @@
 		)
 		result.Instruction = "You need to set a larger max_connection, or adjust the configuration of DM such as reducing the worker count of sycner and reducing the pool size of the dumper and loader."
 		result.State = StateFailure
-<<<<<<< HEAD
-	} else {
-		// nonzero max_connections and needed connections are less than or equal to max_connections
-		result.State = StateSuccess
-		if maxConn-usedConn < neededConn {
-			result.State = StateWarning
-			result.Instruction = "You need to set a larger max_connection, or adjust the configuration of DM such as reducing the worker count of sycner and reducing the pool size of the dumper and loader."
-			result.Errors = append(
-				result.Errors,
-				NewError(
-					"database's max_connections: %d, used_connections: %d, available_connections: %d is less than %s needs: %d",
-					maxConn,
-					usedConn,
-					maxConn-usedConn,
-					c.workerName,
-					neededConn,
-				),
-			)
-		}
-=======
 	} else if maxConn-usedConn < neededConn {
 		// if we don't have enough privilege to check the user's connection number,
 		// usedConn is 0
 		result.State = StateWarning
-		result.Instruction = "set larger max_connections or adjust the configuration of dm"
+		result.Instruction = "You need to set a larger max_connection, or adjust the configuration of DM such as reducing the worker count of sycner and reducing the pool size of the dumper and loader."
 		result.Errors = append(
 			result.Errors,
 			NewError(
@@ -164,7 +144,6 @@
 				neededConn,
 			),
 		)
->>>>>>> 07657c5f
 	}
 	return result
 }
