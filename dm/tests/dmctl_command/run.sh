--- conflicted
+++ resolved
@@ -353,7 +353,6 @@
 		"validator not found for task" 2
 }
 
-<<<<<<< HEAD
 function run_check_task() {
 	source $cur/../dmctl_basic/check_list/check_task.sh
 	run_dm_master $WORK_DIR/master $MASTER_PORT $cur/conf/dm-master.toml
@@ -377,7 +376,6 @@
 	check_full_mode_conn
 	checktask_full_mode_conn
 	checktask_incr_mode_conn
-=======
 function run_validator_cmd_error() {
 	# status: without taskname
 	run_dm_ctl $WORK_DIR "127.0.0.1:$MASTER_PORT" \
@@ -451,7 +449,6 @@
 	run_dm_ctl $WORK_DIR "127.0.0.1:$MASTER_PORT" \
 		"validation clear" \
 		"Error: task name should be specified" 1
->>>>>>> ab968d84
 }
 
 cleanup_data dmctl_command
