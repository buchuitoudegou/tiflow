#!/bin/bash

set -eu

cur=$(cd "$(dirname "${BASH_SOURCE[0]}")" && pwd)
source $cur/../_utils/test_prepare
WORK_DIR=$TEST_DIR/$TEST_NAME

db_name=$TEST_NAME

help_cnt=46

function run() {
	# check dmctl output with help flag
	# it should usage for root command
	$PWD/bin/dmctl.test DEVEL --help >$WORK_DIR/help.log
	help_msg=$(cat $WORK_DIR/help.log)
	help_msg_cnt=$(echo "${help_msg}" | wc -l | xargs)
	if [ "$help_msg_cnt" != $help_cnt ]; then
		echo "dmctl case 1 help failed: $help_msg"
		exit 1
	fi

	run_dm_master $WORK_DIR/master $MASTER_PORT $cur/conf/dm-master.toml
	check_rpc_alive $cur/../bin/check_master_online 127.0.0.1:$MASTER_PORT
	# check dmctl command start-task output with master-addr
	# it should usage for start-task
	$PWD/bin/dmctl.test DEVEL --master-addr=:$MASTER_PORT start-task >$WORK_DIR/help.log 2>&1 && exit 1 || echo "exit code should be not zero"
	help_msg=$(cat $WORK_DIR/help.log)

	echo $help_msg | grep -q "dmctl start-task"
	if [ $? -ne 0 ]; then
		echo "dmctl case 2 help failed: $help_msg"
		exit 1
	fi

	# check dmctl command start-task output with master-addr and unknown flag
	# it should print unknown command xxxx
	$PWD/bin/dmctl.test DEVEL --master-addr=:$MASTER_PORT xxxx start-task >$WORK_DIR/help.log 2>&1 && exit 1 || echo "exit code should be not zero"
	help_msg=$(cat $WORK_DIR/help.log)
	help_msg_cnt=$(echo "${help_msg}" | wc -l | xargs)
	if [ "$help_msg_cnt" -lt 1 ]; then
		echo "dmctl case 3 help failed: $help_msg"
		exit 1
	fi
	echo $help_msg | grep -q "unknown command \"xxxx\" for \"dmctl\""
	if [ $? -ne 0 ]; then
		echo "dmctl case 3 help failed: $help_msg"
		exit 1
	fi

	# check dmctl command start-task --help
	# it should print the usage for start-task
	$PWD/bin/dmctl.test DEVEL start-task --help >$WORK_DIR/help.log
	help_msg=$(cat $WORK_DIR/help.log)
	help_msg_cnt=$(echo "${help_msg}" | grep "Usage:" | wc -l)
	if [ "$help_msg_cnt" -ne 1 ]; then
		echo "dmctl case 4 help failed: $help_msg"
		exit 1
	fi

	# run normal task with command
	run_sql_file $cur/data/db1.prepare.sql $MYSQL_HOST1 $MYSQL_PORT1 $MYSQL_PASSWORD1
	check_contains 'Query OK, 2 rows affected'
	run_sql_file $cur/data/db2.prepare.sql $MYSQL_HOST2 $MYSQL_PORT2 $MYSQL_PASSWORD2
	check_contains 'Query OK, 3 rows affected'

	run_dm_worker $WORK_DIR/worker1 $WORKER1_PORT $cur/conf/dm-worker1.toml
	check_rpc_alive $cur/../bin/check_worker_online 127.0.0.1:$WORKER1_PORT
	run_dm_worker $WORK_DIR/worker2 $WORKER2_PORT $cur/conf/dm-worker2.toml
	check_rpc_alive $cur/../bin/check_worker_online 127.0.0.1:$WORKER2_PORT

	# check wrong backoff-max
	cp $cur/conf/source1.yaml $WORK_DIR/wrong-source.yaml
	sed -i "/relay-binlog-name/i\relay-dir: $WORK_DIR/worker1/relay_log" $WORK_DIR/wrong-source.yaml
	sed -i "s/backoff-max: 5m/backoff-max: 0.1s/g" $WORK_DIR/wrong-source.yaml
	run_dm_ctl $WORK_DIR "127.0.0.1:$MASTER_PORT" \
		"operate-source create $WORK_DIR/wrong-source.yaml" \
		"\"result\": false" 1 \
		"Please increase \`backoff-max\`" 1

	# operate mysql config to worker
	cp $cur/conf/source1.yaml $WORK_DIR/source1.yaml
	cp $cur/conf/source2.yaml $WORK_DIR/source2.yaml
	sed -i "/relay-binlog-name/i\relay-dir: $WORK_DIR/worker1/relay_log" $WORK_DIR/source1.yaml
	run_dm_ctl $WORK_DIR "127.0.0.1:$MASTER_PORT" \
		"operate-source create $WORK_DIR/source1.yaml -w $WORKER1_NAME" \
		"\"result\": true" 2 \
		"\"source\": \"mysql-replica-01\"" 1
	run_dm_ctl_with_retry $WORK_DIR "127.0.0.1:$MASTER_PORT" \
		"list-member --name worker1" \
		"\"stage\": \"bound\"" 1 \
		"\"source\": \"mysql-replica-01\"" 1
	run_dm_ctl $WORK_DIR "127.0.0.1:$MASTER_PORT" \
		"operate-source create $WORK_DIR/source2.yaml -w wrong-worker" \
		"\"result\": false" 1 \
		"not exists" 1
	run_dm_ctl $WORK_DIR "127.0.0.1:$MASTER_PORT" \
		"operate-source create $WORK_DIR/source2.yaml -w worker1" \
		"\"result\": false" 1 \
		"not free" 1
	dmctl_operate_source create $WORK_DIR/source2.yaml $SOURCE_ID2

	source $cur/../dmctl_basic/check_list/check_task.sh
	# check wrong do-tables
	cp $cur/conf/dm-task.yaml $WORK_DIR/wrong-dm-task.yaml
	sed -i "/do-dbs:/a\    do-tables:\n    - db-name: \"dmctl_command\"" $WORK_DIR/wrong-dm-task.yaml
	sed -i "/do-dbs:/d" $WORK_DIR/wrong-dm-task.yaml
	echo "ignore-checking-items: [\"all\"]" >>$WORK_DIR/wrong-dm-task.yaml

	run_dm_ctl $WORK_DIR "127.0.0.1:$MASTER_PORT" \
		"start-task $WORK_DIR/wrong-dm-task.yaml" \
		"Table string cannot be empty" 1

	# check wrong chunk-filesize
	cp $cur/conf/dm-task.yaml $WORK_DIR/wrong-dm-task.yaml
	sed -i "s/chunk-filesize: 64/chunk-filesize: 6qwe4/g" $WORK_DIR/wrong-dm-task.yaml
	run_dm_ctl $WORK_DIR "127.0.0.1:$MASTER_PORT" \
		"start-task $WORK_DIR/wrong-dm-task.yaml" \
		"invalid \`chunk-filesize\` 6qwe4" 1

	# start DM task with command mode
	run_dm_ctl $WORK_DIR "127.0.0.1:$MASTER_PORT" \
		"start-task $cur/conf/dm-task.yaml" \
		"\`remove-meta\` in task config is deprecated, please use \`start-task ... --remove-meta\` instead" 1
	check_log_contains $WORK_DIR/master/log/dm-master.log "\`remove-meta\` in task config is deprecated, please use \`start-task ... --remove-meta\` instead"

	# use sync_diff_inspector to check full dump loader
	check_sync_diff $WORK_DIR $cur/conf/diff_config.toml

	run_sql_file $cur/data/db1.increment.sql $MYSQL_HOST1 $MYSQL_PORT1 $MYSQL_PASSWORD1
	run_sql_file $cur/data/db2.increment.sql $MYSQL_HOST2 $MYSQL_PORT2 $MYSQL_PASSWORD2
	check_sync_diff $WORK_DIR $cur/conf/diff_config.toml
	run_dm_ctl_with_retry $WORK_DIR "127.0.0.1:$MASTER_PORT" \
		"validation status test" \
		"\"processedRowsStatus\": \"insert\/update\/delete: 2\/1\/1\"" 1 \
		"\"processedRowsStatus\": \"insert\/update\/delete: 0\/0\/1\"" 1 \
		"pendingRowsStatus\": \"insert\/update\/delete: 0\/0\/0" 2 \
		"new\/ignored\/resolved: 0\/0\/0" 2

	# query status with command mode
	$PWD/bin/dmctl.test DEVEL --master-addr=:$MASTER_PORT query-status >$WORK_DIR/query-status.log

	# use DM_MASTER_ADDR env
	export DM_MASTER_ADDR="127.0.0.1:$MASTER_PORT"
	run_dm_ctl_with_retry $WORK_DIR "" \
		"query-status test" \
		"worker1" 1

	running_task=$(grep -r Running $WORK_DIR/query-status.log | wc -l | xargs)

	if [ "$running_task" != 1 ]; then
		echo "query status failed with command: $running_task task"
		exit 1
	fi
}

<<<<<<< HEAD
function checktask_full_mode_conn() {
	# full mode
	# dumpers: (10 + 2) for each
	# loaders: (16 + 1) * 2 = 34
	run_sql_source1 "set @@GLOBAL.max_connections=11;"
	run_sql_source2 "set @@GLOBAL.max_connections=11;"
	check_task_not_pass $cur/conf/dm-task2.yaml # dumper threads too few
	run_sql_source1 "set @@GLOBAL.max_connections=12;"
	run_sql_source2 "set @@GLOBAL.max_connections=12;"
	check_task_pass $cur/conf/dm-task2.yaml

	run_sql "set @@GLOBAL.max_connections=33;" $TIDB_PORT $TIDB_PASSWORD # loader threads too few
	check_task_not_pass $cur/conf/dm-task2.yaml
	run_sql "set @@GLOBAL.max_connections=34;" $TIDB_PORT $TIDB_PASSWORD
	check_task_pass $cur/conf/dm-task2.yaml

	run_sql_source1 "set @@GLOBAL.max_connections=151;"
	run_sql_source2 "set @@GLOBAL.max_connections=151;"
}

function checktask_incr_mode_conn() {
	# all mode
	# syncers: (16 + 5) * 2 = 42
	run_sql "set @@GLOBAL.max_connections=41;" $TIDB_PORT $TIDB_PASSWORD
	check_task_not_pass $cur/conf/dm-task3.yaml # not enough connections for syncer
	run_sql "set @@GLOBAL.max_connections=42;" $TIDB_PORT $TIDB_PASSWORD
	check_task_pass $cur/conf/dm-task3.yaml # pass

	# set to default
	run_sql "set @@GLOBAL.max_connections=151;" $TIDB_PORT $TIDB_PASSWORD
}

function check_full_mode_conn() {
	# TODO: currently, pool-size are not efficacious for Lightning
	# which simply determines the concurrency by hardware conditions.
	# This should be solved in the future.
	run_sql_tidb "drop database if exists dmctl_conn"
	run_sql_both_source "drop database if exists dmctl_conn"
	run_sql_both_source "create database dmctl_conn"
	# ref: many_tables/run.sh
	for ((i = 0; i <= 500; ++i)); do
		run_sql_source1 "create table dmctl_conn.test_$i(id int primary key)"
		run_sql_source1 "insert into dmctl_conn.test_$i values (1)"
	done
	dmctl_start_task "$cur/conf/dm-task2.yaml" --remove-meta
	run_sql_source1 'SHOW PROCESSLIST;'
	check_rows_equal 13 # 12 + 1 for SHOWPROCESSLIST

	sleep 5
	run_sql_tidb 'SHOW PROCESSLIST;'
	check_rows_equal 35 # (16 + 1) * 2 + 1 for SHOW PROCESSLIST= 35

	dmctl_stop_task "test"
	run_sql_tidb "drop database if exists dm_meta" # cleanup checkpoint
	run_sql_tidb "drop database if exists dmctl_conn"
}

function check_incr_mode_conn() {
	run_sql_tidb "drop database if exists dmctl_conn"
	run_sql_both_source "drop database if exists dmctl_conn"
	run_sql_both_source "create database dmctl_conn"
	dmctl_start_task "$cur/conf/dm-task3.yaml" --remove-meta

	run_sql_tidb 'SHOW PROCESSLIST;'
	check_rows_equal 43 # (16 + 5) * 2 + 1 for show processlist
	dmctl_stop_task "test"
	run_sql_tidb "drop database if exists dm_meta" # cleanup checkpoint
	run_sql_tidb "drop database if exists dmctl_conn"
}

function run_validator_cmd {
=======
function run_validation_start_stop_cmd {
	cleanup_data dmctl_command
	cleanup_data_upstream dmctl_command
	cleanup_process $*

	export GO_FAILPOINTS=""
	run_dm_master $WORK_DIR/master $MASTER_PORT $cur/conf/dm-master.toml
	check_rpc_alive $cur/../bin/check_master_online 127.0.0.1:$MASTER_PORT
	run_dm_worker $WORK_DIR/worker1 $WORKER1_PORT $cur/conf/dm-worker1.toml
	check_rpc_alive $cur/../bin/check_worker_online 127.0.0.1:$WORKER1_PORT
	run_dm_worker $WORK_DIR/worker2 $WORKER2_PORT $cur/conf/dm-worker2.toml
	check_rpc_alive $cur/../bin/check_worker_online 127.0.0.1:$WORKER2_PORT

	run_sql_file $cur/data/db1.prepare.sql $MYSQL_HOST1 $MYSQL_PORT1 $MYSQL_PASSWORD1
	run_sql_file $cur/data/db2.prepare.sql $MYSQL_HOST2 $MYSQL_PORT2 $MYSQL_PASSWORD2

	dmctl_operate_source create $cur/conf/source1.yaml $SOURCE_ID1
	dmctl_operate_source create $cur/conf/source2.yaml $SOURCE_ID2
	dmctl_start_task $cur/conf/dm-task-no-validator.yaml --remove-meta
	run_dm_ctl_with_retry $WORK_DIR "127.0.0.1:$MASTER_PORT" \
		"query-status test" \
		"\"unit\": \"Sync\"" 2

	echo "--> (fail) validation start: missing mode value"
	run_dm_ctl $WORK_DIR "127.0.0.1:$MASTER_PORT" \
		"validation start --mode" \
		"Error: flag needs an argument: --mode" 1

	echo "--> (fail) validation start: invalid mode"
	run_dm_ctl $WORK_DIR "127.0.0.1:$MASTER_PORT" \
		"validation start --mode xxx" \
		"Error: mode should be either \`full\` or \`fast\`" 1

	echo "--> (fail) validation start: missing start-time value"
	run_dm_ctl $WORK_DIR "127.0.0.1:$MASTER_PORT" \
		"validation start --start-time" \
		"Error: flag needs an argument: --start-time" 1

	echo "--> (fail) validation start: invalid start-time"
	run_dm_ctl $WORK_DIR "127.0.0.1:$MASTER_PORT" \
		"validation start --start-time xx" \
		"Error: start-time should be in the format like '2006-01-02 15:04:05' or '2006-01-02T15:04:05'" 1

	echo "--> (fail) validation start: without all-task and task-name"
	run_dm_ctl $WORK_DIR "127.0.0.1:$MASTER_PORT" \
		"validation start --mode full" \
		"Error: either \`task-name\` or \`all-task\` should be set" 1

	echo "--> (fail) validation start: with both all-task and task-name"
	run_dm_ctl $WORK_DIR "127.0.0.1:$MASTER_PORT" \
		"validation start --all-task test" \
		"Error: either \`task-name\` or \`all-task\` should be set" 1

	echo "--> (fail) validation start: too many arguments"
	run_dm_ctl $WORK_DIR "127.0.0.1:$MASTER_PORT" \
		"validation start test test2" \
		"Error: too many arguments are specified" 1

	echo "--> (fail) validation start: non-existed subtask"
	run_dm_ctl $WORK_DIR "127.0.0.1:$MASTER_PORT" \
		"validation start xxxxx" \
		"\"result\": false" 1 \
		"cannot get subtask by task name \`xxxxx\` and sources" 1

	echo "--> (fail) validation start: non-exist source"
	run_dm_ctl $WORK_DIR "127.0.0.1:$MASTER_PORT" \
		"validation start -s xxxxx --all-task" \
		"\"result\": false" 1 \
		"cannot get subtask by sources" 1

	echo "--> (fail) validation stop: without all-task and task-name"
	run_dm_ctl $WORK_DIR "127.0.0.1:$MASTER_PORT" \
		"validation stop" \
		"Error: either \`task-name\` or \`all-task\` should be set" 1

	echo "--> (fail) validation stop: with both all-task and task-name"
	run_dm_ctl $WORK_DIR "127.0.0.1:$MASTER_PORT" \
		"validation stop --all-task test" \
		"Error: either \`task-name\` or \`all-task\` should be set" 1

	echo "--> (fail) validation stop: too many arguments"
	run_dm_ctl $WORK_DIR "127.0.0.1:$MASTER_PORT" \
		"validation stop test test2" \
		"Error: too many arguments are specified" 1

	echo "--> (fail) validation stop: non-existed subtask"
	run_dm_ctl $WORK_DIR "127.0.0.1:$MASTER_PORT" \
		"validation stop xxxxx" \
		"\"result\": false" 1 \
		"cannot get subtask by task name \`xxxxx\` and sources" 1

	echo "--> (fail) validation stop: non-exist source"
	run_dm_ctl $WORK_DIR "127.0.0.1:$MASTER_PORT" \
		"validation stop -s xxxxx --all-task" \
		"\"result\": false" 1 \
		"cannot get subtask by sources" 1

	echo "--> (fail) validation stop: stop not-enabled validator"
	run_dm_ctl $WORK_DIR "127.0.0.1:$MASTER_PORT" \
		"validation stop -s $SOURCE_ID1 test" \
		"\"result\": false" 1 \
		"some target validator(test with source $SOURCE_ID1) is not enabled" 1

	echo "--> (success) validation start: start validation without explicit mode for source 1"
	run_dm_ctl $WORK_DIR "127.0.0.1:$MASTER_PORT" \
		"validation start -s $SOURCE_ID1 test" \
		"\"result\": true" 1
	# right now validation status cannot check status of subtask.
	# in the following case, it will be checked.

	echo "--> (fail) validation start: start all validator with explicit mode, but 1 subtask already enabled"
	run_dm_ctl $WORK_DIR "127.0.0.1:$MASTER_PORT" \
		"validation start --mode full test" \
		"\"result\": false" 1 \
		"some of target validator(test with source $SOURCE_ID1) has already enabled" 1

	echo "--> (fail) validation start: start validation with explicit mode for source 1 again"
	run_dm_ctl $WORK_DIR "127.0.0.1:$MASTER_PORT" \
		"validation start -s $SOURCE_ID1 --mode full test" \
		"\"result\": false" 1 \
		"all target validator has enabled, cannot do 'validation start' with explicit mode or start-time" 1

	echo "--> (fail) validation start: start all validator without explicit mode"
	run_dm_ctl $WORK_DIR "127.0.0.1:$MASTER_PORT" \
		"validation start test" \
		"\"result\": false" 1 \
		"some of target validator(test with source $SOURCE_ID1) has already enabled" 1

	echo "--> (fail) validation stop: stop all but 1 subtask is not enabled"
	run_dm_ctl $WORK_DIR "127.0.0.1:$MASTER_PORT" \
		"validation stop test" \
		"\"result\": false" 1 \
		"some target validator(test with source $SOURCE_ID2) is not enabled" 1

	echo "--> (success) validation start: start validation with fast mode and start-time for source 2"
	run_dm_ctl $WORK_DIR "127.0.0.1:$MASTER_PORT" \
		"validation start -s $SOURCE_ID2 --mode fast --start-time '2020-01-01 00:01:00' test" \
		"\"result\": true" 1
	run_dm_ctl_with_retry $WORK_DIR "127.0.0.1:$MASTER_PORT" \
		"validation status test" \
		"\"result\": true" 1 \
		"\"mode\": \"full\"" 1 \
		"\"mode\": \"fast\"" 1 \
		"\"stage\": \"Running\"" 2 \
		"\"stage\": \"Stopped\"" 0

	echo "--> (success) validation start: start all validator of the task without explicit param again, i.e. resuming"
	run_dm_ctl $WORK_DIR "127.0.0.1:$MASTER_PORT" \
		"validation start test" \
		"\"result\": true" 1
	run_dm_ctl_with_retry $WORK_DIR "127.0.0.1:$MASTER_PORT" \
		"validation status test" \
		"\"result\": true" 1 \
		"\"mode\": \"full\"" 1 \
		"\"mode\": \"fast\"" 1 \
		"\"stage\": \"Running\"" 2 \
		"\"stage\": \"Stopped\"" 0

	echo "--> (success) validation stop: stop validation of source 1"
	run_dm_ctl $WORK_DIR "127.0.0.1:$MASTER_PORT" \
		"validation stop -s $SOURCE_ID1 test" \
		"\"result\": true" 1
	run_dm_ctl_with_retry $WORK_DIR "127.0.0.1:$MASTER_PORT" \
		"validation status test" \
		"\"result\": true" 1 \
		"\"mode\": \"full\"" 1 \
		"\"mode\": \"fast\"" 1 \
		"\"stage\": \"Running\"" 1 \
		"\"stage\": \"Stopped\"" 1

	echo "--> (success) validation stop: stop all of test"
	run_dm_ctl $WORK_DIR "127.0.0.1:$MASTER_PORT" \
		"validation stop test" \
		"\"result\": true" 1
	run_dm_ctl_with_retry $WORK_DIR "127.0.0.1:$MASTER_PORT" \
		"validation status test" \
		"\"result\": true" 1 \
		"\"mode\": \"full\"" 1 \
		"\"mode\": \"fast\"" 1 \
		"\"stage\": \"Running\"" 0 \
		"\"stage\": \"Stopped\"" 2

	echo "--> (success) validation stop: stop all of test again"
	run_dm_ctl $WORK_DIR "127.0.0.1:$MASTER_PORT" \
		"validation stop test" \
		"\"result\": true" 1
	run_dm_ctl_with_retry $WORK_DIR "127.0.0.1:$MASTER_PORT" \
		"validation status test" \
		"\"result\": true" 1 \
		"\"mode\": \"full\"" 1 \
		"\"mode\": \"fast\"" 1 \
		"\"stage\": \"Running\"" 0 \
		"\"stage\": \"Stopped\"" 2

	echo "--> (success) validation start: start all of test"
	run_dm_ctl $WORK_DIR "127.0.0.1:$MASTER_PORT" \
		"validation start test" \
		"\"result\": true" 1
	run_dm_ctl_with_retry $WORK_DIR "127.0.0.1:$MASTER_PORT" \
		"validation status test" \
		"\"result\": true" 1 \
		"\"mode\": \"full\"" 1 \
		"\"mode\": \"fast\"" 1 \
		"\"stage\": \"Running\"" 2 \
		"\"stage\": \"Stopped\"" 0

	echo "--> (success) validation stop: multiple source"
	run_dm_ctl $WORK_DIR "127.0.0.1:$MASTER_PORT" \
		"validation stop -s $SOURCE_ID1 -s $SOURCE_ID2 test" \
		"\"result\": true" 1
	run_dm_ctl_with_retry $WORK_DIR "127.0.0.1:$MASTER_PORT" \
		"validation status test" \
		"\"result\": true" 1 \
		"\"mode\": \"full\"" 1 \
		"\"mode\": \"fast\"" 1 \
		"\"stage\": \"Running\"" 0 \
		"\"stage\": \"Stopped\"" 2

	echo "--> (success) validation start: multiple source"
	run_dm_ctl $WORK_DIR "127.0.0.1:$MASTER_PORT" \
		"validation start -s $SOURCE_ID1 -s $SOURCE_ID2 test" \
		"\"result\": true" 1
	run_dm_ctl_with_retry $WORK_DIR "127.0.0.1:$MASTER_PORT" \
		"validation status test" \
		"\"result\": true" 1 \
		"\"mode\": \"full\"" 1 \
		"\"mode\": \"fast\"" 1 \
		"\"stage\": \"Running\"" 2 \
		"\"stage\": \"Stopped\"" 0

	dmctl_stop_task "test"
	dmctl_start_task $cur/conf/dm-task-no-validator.yaml --remove-meta
	dmctl_start_task_standalone $cur/conf/dm-task2-no-validator.yaml --remove-meta
	run_dm_ctl_with_retry $WORK_DIR "127.0.0.1:$MASTER_PORT" \
		"query-status test" \
		"\"unit\": \"Sync\"" 2
	run_dm_ctl_with_retry $WORK_DIR "127.0.0.1:$MASTER_PORT" \
		"query-status test2" \
		"\"unit\": \"Sync\"" 1

	echo "--> (success) validation start: start all tasks"
	run_dm_ctl $WORK_DIR "127.0.0.1:$MASTER_PORT" \
		"validation start --all-task --mode fast" \
		"\"result\": true" 1
	run_dm_ctl_with_retry $WORK_DIR "127.0.0.1:$MASTER_PORT" \
		"validation status test" \
		"\"result\": true" 1 \
		"\"mode\": \"full\"" 0 \
		"\"mode\": \"fast\"" 2 \
		"\"stage\": \"Running\"" 2 \
		"\"stage\": \"Stopped\"" 0
	run_dm_ctl_with_retry $WORK_DIR "127.0.0.1:$MASTER_PORT" \
		"validation status test2" \
		"\"result\": true" 1 \
		"\"mode\": \"full\"" 0 \
		"\"mode\": \"fast\"" 1 \
		"\"stage\": \"Running\"" 1 \
		"\"stage\": \"Stopped\"" 0

	echo "--> (success) validation stop: stop all tasks"
	run_dm_ctl $WORK_DIR "127.0.0.1:$MASTER_PORT" \
		"validation stop --all-task" \
		"\"result\": true" 1
	run_dm_ctl_with_retry $WORK_DIR "127.0.0.1:$MASTER_PORT" \
		"validation status test" \
		"\"result\": true" 1 \
		"\"mode\": \"full\"" 0 \
		"\"mode\": \"fast\"" 2 \
		"\"stage\": \"Running\"" 0 \
		"\"stage\": \"Stopped\"" 2
	run_dm_ctl_with_retry $WORK_DIR "127.0.0.1:$MASTER_PORT" \
		"validation status test2" \
		"\"result\": true" 1 \
		"\"mode\": \"full\"" 0 \
		"\"mode\": \"fast\"" 1 \
		"\"stage\": \"Running\"" 0 \
		"\"stage\": \"Stopped\"" 1
}
function query_status_disable_validator() {
	dmctl_start_task $cur/conf/dm-task2.yaml --remove-meta
	run_dm_ctl_with_retry $WORK_DIR "127.0.0.1:$MASTER_PORT" \
		"query-status test2" \
		"\"validation\": null"
	dmctl_stop_task "test2"
}

function trigger_checkpoint_flush() {
	sleep 1.5
	run_sql_source1 "alter table $db_name.t1 comment 'a';" # force flush checkpoint
}

function prepare_for_validator_cmd {
	cleanup_process $*
	cleanup_data $db_name
	cleanup_data_upstream $db_name
>>>>>>> e351bacc
	run_dm_master $WORK_DIR/master $MASTER_PORT $cur/conf/dm-master.toml
	check_rpc_alive $cur/../bin/check_master_online 127.0.0.1:$MASTER_PORT
	# skip incremental rows with id <= 2
	export GO_FAILPOINTS='github.com/pingcap/tiflow/dm/syncer/SkipDML=return(2)'
	run_dm_worker $WORK_DIR/worker1 $WORKER1_PORT $cur/conf/dm-worker1.toml
	check_rpc_alive $cur/../bin/check_worker_online 127.0.0.1:$WORKER1_PORT
	run_dm_worker $WORK_DIR/worker2 $WORKER2_PORT $cur/conf/dm-worker2.toml
	check_rpc_alive $cur/../bin/check_worker_online 127.0.0.1:$WORKER2_PORT

	run_sql_file $cur/data/db1.prepare.sql $MYSQL_HOST1 $MYSQL_PORT1 $MYSQL_PASSWORD1
	run_sql_file $cur/data/db2.prepare.sql $MYSQL_HOST2 $MYSQL_PORT2 $MYSQL_PASSWORD2

	cp $cur/conf/source1.yaml $WORK_DIR/source1.yaml
	cp $cur/conf/source2.yaml $WORK_DIR/source2.yaml
	dmctl_operate_source create $WORK_DIR/source1.yaml $SOURCE_ID1
	dmctl_operate_source create $WORK_DIR/source2.yaml $SOURCE_ID2

	query_status_disable_validator

	dmctl_start_task $cur/conf/dm-task.yaml --remove-meta
	check_sync_diff $WORK_DIR $cur/conf/diff_config.toml

	run_sql_source1 "insert into dmctl_command.t1 values(0,'ignore-row')"
	run_sql_source1 "insert into dmctl_command.t1 values(-1,'ignore-row')"
	run_sql_file $cur/data/db1.increment.sql $MYSQL_HOST1 $MYSQL_PORT1 $MYSQL_PASSWORD1
	run_sql_file $cur/data/db2.increment.sql $MYSQL_HOST2 $MYSQL_PORT2 $MYSQL_PASSWORD2
	# do not do sync diff this time, will fail
	run_dm_ctl_with_retry $WORK_DIR "127.0.0.1:$MASTER_PORT" \
		"validation status test" \
		"\"processedRowsStatus\": \"insert\/update\/delete: 4\/1\/1\"" 1 \
		"\"processedRowsStatus\": \"insert\/update\/delete: 0\/0\/1\"" 1 \
		"pendingRowsStatus\": \"insert\/update\/delete: 0\/0\/0" 2 \
		"new\/ignored\/resolved: 0\/0\/0" 1 \
		"new\/ignored\/resolved: 4\/0\/0" 1 \
		"\"stage\": \"Running\"" 4 \
		"\"stage\": \"Stopped\"" 1
	run_dm_ctl_with_retry $WORK_DIR "127.0.0.1:$MASTER_PORT" \
		"query-status test" \
		"insert\/update\/delete: 4\/1\/1\"" 1 \
		"insert\/update\/delete: 0\/0\/1\"" 1 \
		"new\/ignored\/resolved: 0\/0\/0" 1 \
		"new\/ignored\/resolved: 4\/0\/0" 1
	trigger_checkpoint_flush
}

function run_validator_cmd {
	prepare_for_validator_cmd
	run_dm_ctl_with_retry $WORK_DIR "127.0.0.1:$MASTER_PORT" \
		"validation status test" \
		"\"stage\": \"Running\"" 4 \
		"\"stage\": \"Stopped\"" 1
	run_dm_ctl_with_retry $WORK_DIR "127.0.0.1:$MASTER_PORT" \
		"validation status --table-stage running test" \
		"\"stage\": \"Running\"" 4 \
		"\"stage\": \"Stopped\"" 0
	run_dm_ctl_with_retry $WORK_DIR "127.0.0.1:$MASTER_PORT" \
		"validation status --table-stage stopped test" \
		"\"stage\": \"Running\"" 2 \
		"\"stage\": \"Stopped\"" 1 \
		"no primary key" 1
	run_dm_ctl_with_retry $WORK_DIR "127.0.0.1:$MASTER_PORT" \
		"validation show-error --error all test" \
		"\"id\": \"1\"" 1 \
		"\"id\": \"2\"" 1 \
		"\"id\": \"3\"" 1 \
		"\"id\": \"4\"" 1
	run_validator_cmd_error
	# resolve error 1
	run_dm_ctl_with_retry $WORK_DIR "127.0.0.1:$MASTER_PORT" \
		"validation resolve-error test 1"
	run_dm_ctl_with_retry $WORK_DIR "127.0.0.1:$MASTER_PORT" \
		"validation status test" \
		"new\/ignored\/resolved: 3\/0\/1" 1
	run_dm_ctl_with_retry $WORK_DIR "127.0.0.1:$MASTER_PORT" \
		"validation show-error --error unprocessed test" \
		"\"id\": \"2\"" 1 \
		"\"id\": \"3\"" 1 \
		"\"id\": \"4\"" 1
	# default we show unprocessed
	run_dm_ctl_with_retry $WORK_DIR "127.0.0.1:$MASTER_PORT" \
		"validation show-error test" \
		"\"id\": \"2\"" 1 \
		"\"id\": \"3\"" 1 \
		"\"id\": \"4\"" 1
	run_dm_ctl_with_retry $WORK_DIR "127.0.0.1:$MASTER_PORT" \
		"validation show-error --error all test" \
		"\"id\": \"1\"" 1 \
		"\"id\": \"2\"" 1 \
		"\"id\": \"3\"" 1 \
		"\"id\": \"4\"" 1
	# ignore error 2
	run_dm_ctl_with_retry $WORK_DIR "127.0.0.1:$MASTER_PORT" \
		"validation ignore-error test 2"
	run_dm_ctl_with_retry $WORK_DIR "127.0.0.1:$MASTER_PORT" \
		"validation status test" \
		"new\/ignored\/resolved: 2\/1\/1" 1
	run_dm_ctl_with_retry $WORK_DIR "127.0.0.1:$MASTER_PORT" \
		"validation show-error --error ignored test" \
		"\"id\": \"2\"" 1
	# clear error 1
	run_dm_ctl_with_retry $WORK_DIR "127.0.0.1:$MASTER_PORT" \
		"validation clear-error test 1"
	run_dm_ctl_with_retry $WORK_DIR "127.0.0.1:$MASTER_PORT" \
		"validation status test" \
		"new\/ignored\/resolved: 2\/1\/0" 1
	run_dm_ctl_with_retry $WORK_DIR "127.0.0.1:$MASTER_PORT" \
		"validation show-error --error ignored test" \
		"\"id\": \"2\"" 1
	run_dm_ctl_with_retry $WORK_DIR "127.0.0.1:$MASTER_PORT" \
		"validation clear-error test 2"
	run_dm_ctl_with_retry $WORK_DIR "127.0.0.1:$MASTER_PORT" \
		"validation status test" \
		"new\/ignored\/resolved: 2\/0\/0" 1
	# test we can get validation status even when it's stopped
	run_dm_ctl_with_retry $WORK_DIR "127.0.0.1:$MASTER_PORT" \
		"validation stop test" \
		"\"result\": true" 1
	run_dm_ctl_with_retry $WORK_DIR "127.0.0.1:$MASTER_PORT" \
		"validation status test" \
		"\"processedRowsStatus\": \"insert\/update\/delete: 4\/1\/1\"" 1 \
		"\"processedRowsStatus\": \"insert\/update\/delete: 0\/0\/1\"" 1 \
		"pendingRowsStatus\": \"insert\/update\/delete: 0\/0\/0" 2 \
		"new\/ignored\/resolved: 0\/0\/0" 1 \
		"new\/ignored\/resolved: 2\/0\/0" 1 \
		"\"stage\": \"Running\"" 2 \
		"\"stage\": \"Stopped\"" 3
	# check the validator is stopped but syncer remains active
	curl 127.0.0.1:$WORKER1_PORT/debug/pprof/goroutine?debug=2 >$WORK_DIR/goroutine.worker1
	check_log_not_contains $WORK_DIR/goroutine.worker1 "validator"
	check_log_contains $WORK_DIR/goroutine.worker1 "syncer"
	curl 127.0.0.1:$WORKER2_PORT/debug/pprof/goroutine?debug=2 >$WORK_DIR/goroutine.worker2
	check_log_not_contains $WORK_DIR/goroutine.worker2 "validator"
	check_log_contains $WORK_DIR/goroutine.worker2 "syncer"
	# still able to query validation error
	run_dm_ctl_with_retry $WORK_DIR "127.0.0.1:$MASTER_PORT" \
		"validation show-error --error all test" \
		"\"id\": \"3\"" 1 \
		"\"id\": \"4\"" 1
	# still able to operate validation error
	# ignore error 3
	run_dm_ctl_with_retry $WORK_DIR "127.0.0.1:$MASTER_PORT" \
		"validation ignore-error test 3"
	# resolve error 4
	run_dm_ctl_with_retry $WORK_DIR "127.0.0.1:$MASTER_PORT" \
		"validation resolve-error test 4"
	run_dm_ctl_with_retry $WORK_DIR "127.0.0.1:$MASTER_PORT" \
		"validation status test" \
		"new\/ignored\/resolved: 0\/1\/1" 1
	run_dm_ctl_with_retry $WORK_DIR "127.0.0.1:$MASTER_PORT" \
		"validation clear-error test --all"
	run_dm_ctl_with_retry $WORK_DIR "127.0.0.1:$MASTER_PORT" \
		"validation status test" \
		"new\/ignored\/resolved: 0\/0\/0" 2
	run_sql_source1 "insert into dmctl_command.t1 values(-10,'ignore-row')"
	run_sql_source1 "create table dmctl_command.t_trigger_flush110(id int primary key)" # trigger flush
	run_dm_ctl_with_retry $WORK_DIR "127.0.0.1:$MASTER_PORT" \
		"query-status test" \
		"\"synced\": true" 2 \
		"\"stage\": \"Stopped\"" 2
	run_sql_tidb "select * from dmctl_command.t1"
	check_not_contains "id: -10" # sync failed due to GO_FAILPOINTS
	# no validation error, because validator has been stopped
	run_dm_ctl_with_retry $WORK_DIR "127.0.0.1:$MASTER_PORT" \
		"validation status test" \
		"new\/ignored\/resolved: 0\/0\/0" 2
	run_dm_ctl_with_retry $WORK_DIR "127.0.0.1:$MASTER_PORT" \
		"query-status test" \
		"insert\/update\/delete: 4\/1\/1\"" 1 \
		"insert\/update\/delete: 0\/0\/1\"" 1 \
		"new\/ignored\/resolved: 0\/0\/0" 2

	dmctl_stop_task "test"
	echo "clean up data" # pre-check will not pass, since there is a table without pk
	cleanup_data_upstream dmctl_command
	cp $cur/conf/dm-task.yaml $WORK_DIR/dm-task.yaml
	sed -i "s/    mode: full/    mode: none/g" $WORK_DIR/dm-task.yaml
	dmctl_start_task $WORK_DIR/dm-task.yaml --remove-meta
	run_dm_ctl_with_retry $WORK_DIR "127.0.0.1:$MASTER_PORT" \
		"validation status test" \
		"validator not found for task" 2

	echo "--> validation resolve-error --all"
	prepare_for_validator_cmd
	run_dm_ctl_with_retry $WORK_DIR "127.0.0.1:$MASTER_PORT" \
		"validation show-error test" \
		"\"id\": \"1\"" 1 \
		"\"id\": \"2\"" 1 \
		"\"id\": \"3\"" 1 \
		"\"id\": \"4\"" 1
	run_dm_ctl $WORK_DIR "127.0.0.1:$MASTER_PORT" \
		"validation resolve-error test --all"
	run_dm_ctl_with_retry $WORK_DIR "127.0.0.1:$MASTER_PORT" \
		"validation show-error test" \
		"\"id\": " 0
	run_dm_ctl_with_retry $WORK_DIR "127.0.0.1:$MASTER_PORT" \
		"validation status test" \
		"new\/ignored\/resolved: 0\/0\/4" 1

	echo "--> validation ignore-error --all"
	prepare_for_validator_cmd
	run_dm_ctl_with_retry $WORK_DIR "127.0.0.1:$MASTER_PORT" \
		"validation show-error test" \
		"\"id\": \"1\"" 1 \
		"\"id\": \"2\"" 1 \
		"\"id\": \"3\"" 1 \
		"\"id\": \"4\"" 1
	run_dm_ctl $WORK_DIR "127.0.0.1:$MASTER_PORT" \
		"validation ignore-error test --all"
	run_dm_ctl_with_retry $WORK_DIR "127.0.0.1:$MASTER_PORT" \
		"validation show-error test" \
		"\"id\": " 0
	run_dm_ctl_with_retry $WORK_DIR "127.0.0.1:$MASTER_PORT" \
		"validation status test" \
		"new\/ignored\/resolved: 0\/4\/0" 1
}

function run_check_task() {
	source $cur/../dmctl_basic/check_list/check_task.sh
	run_dm_master $WORK_DIR/master $MASTER_PORT $cur/conf/dm-master.toml
	check_rpc_alive $cur/../bin/check_master_online 127.0.0.1:$MASTER_PORT
	export GO_FAILPOINTS='github.com/pingcap/tiflow/dm/loader/longLoadProcess=return(true);github.com/pingcap/tiflow/dm/dumpling/longDumpProcess=return(true)'

	run_dm_worker $WORK_DIR/worker1 $WORKER1_PORT $cur/conf/dm-worker1.toml
	check_rpc_alive $cur/../bin/check_worker_online 127.0.0.1:$WORKER1_PORT
	run_dm_worker $WORK_DIR/worker2 $WORKER2_PORT $cur/conf/dm-worker2.toml
	check_rpc_alive $cur/../bin/check_worker_online 127.0.0.1:$WORKER2_PORT

	run_sql_file $cur/data/db1.prepare.sql $MYSQL_HOST1 $MYSQL_PORT1 $MYSQL_PASSWORD1
	run_sql_file $cur/data/db2.prepare.sql $MYSQL_HOST2 $MYSQL_PORT2 $MYSQL_PASSWORD2

	cp $cur/conf/source1.yaml $WORK_DIR/source1.yaml
	cp $cur/conf/source2.yaml $WORK_DIR/source2.yaml
	dmctl_operate_source create $WORK_DIR/source1.yaml $SOURCE_ID1
	dmctl_operate_source create $WORK_DIR/source2.yaml $SOURCE_ID2

	check_incr_mode_conn
	check_full_mode_conn
	checktask_full_mode_conn
	checktask_incr_mode_conn
}

function run_validator_cmd_error() {
	# status: without taskname
	run_dm_ctl $WORK_DIR "127.0.0.1:$MASTER_PORT" \
		"validation status --table-stage stopped" \
		"Error: task name should be specified" 1
	# status: invalid stage
	run_dm_ctl $WORK_DIR "127.0.0.1:$MASTER_PORT" \
		"validation status --table-stage start test" \
		"Error: stage should be either" 1

	# show errors: resolved error is illegal
	run_dm_ctl $WORK_DIR "127.0.0.1:$MASTER_PORT" \
		"validation show-error --error resolved test" \
		"Error: error flag should be either" 1
	# show errors: no task name
	run_dm_ctl $WORK_DIR "127.0.0.1:$MASTER_PORT" \
		"validation show-error --error all" \
		"Error: task name should be specified" 1

	# operate error: conflict id and --all flag
	run_dm_ctl $WORK_DIR "127.0.0.1:$MASTER_PORT" \
		"validation ignore-error test 100 --all" \
		"Error: either \`--all\` or \`error-id\` should be set" 1
	run_dm_ctl $WORK_DIR "127.0.0.1:$MASTER_PORT" \
		"validation resolve-error test 100 --all" \
		"Error: either \`--all\` or \`error-id\` should be set" 1
	run_dm_ctl $WORK_DIR "127.0.0.1:$MASTER_PORT" \
		"validation clear-error test 100 --all" \
		"Error: either \`--all\` or \`error-id\` should be set" 1

	# operate error: more than one arguments
	run_dm_ctl $WORK_DIR "127.0.0.1:$MASTER_PORT" \
		"validation ignore-error test 100 101" \
		"Error: too many arguments are specified" 1
	run_dm_ctl $WORK_DIR "127.0.0.1:$MASTER_PORT" \
		"validation resolve-error test 100 101" \
		"Error: too many arguments are specified" 1
	run_dm_ctl $WORK_DIR "127.0.0.1:$MASTER_PORT" \
		"validation clear-error test 100 101" \
		"Error: too many arguments are specified" 1

	# operate error: NaN id
	run_dm_ctl $WORK_DIR "127.0.0.1:$MASTER_PORT" \
		"validation ignore-error test error-id" \
		"Error: \`error-id\` should be integer when \`--all\` is not set" 1
	run_dm_ctl $WORK_DIR "127.0.0.1:$MASTER_PORT" \
		"validation resolve-error test error-id" \
		"Error: \`error-id\` should be integer when \`--all\` is not set" 1
	run_dm_ctl $WORK_DIR "127.0.0.1:$MASTER_PORT" \
		"validation clear-error test error-id" \
		"Error: \`error-id\` should be integer when \`--all\` is not set" 1

	# operate error: neither all nor id
	run_dm_ctl $WORK_DIR "127.0.0.1:$MASTER_PORT" \
		"validation ignore-error test" \
		"Error: either \`--all\` or \`error-id\` should be set" 1
	run_dm_ctl $WORK_DIR "127.0.0.1:$MASTER_PORT" \
		"validation resolve-error test" \
		"Error: either \`--all\` or \`error-id\` should be set" 1
	run_dm_ctl $WORK_DIR "127.0.0.1:$MASTER_PORT" \
		"validation clear-error test" \
		"Error: either \`--all\` or \`error-id\` should be set" 1

	# operate error: no task name
	run_dm_ctl $WORK_DIR "127.0.0.1:$MASTER_PORT" \
		"validation ignore-error" \
		"Error: task name should be specified" 1
	run_dm_ctl $WORK_DIR "127.0.0.1:$MASTER_PORT" \
		"validation resolve-error" \
		"Error: task name should be specified" 1
	run_dm_ctl $WORK_DIR "127.0.0.1:$MASTER_PORT" \
		"validation clear-error" \
		"Error: task name should be specified" 1

	# operate error: invalid task name
	run_dm_ctl $WORK_DIR "127.0.0.1:$MASTER_PORT" \
		"validation ignore-error non-exist-task-name 1" \
		"cannot get subtask by task name" 1
	run_dm_ctl $WORK_DIR "127.0.0.1:$MASTER_PORT" \
		"validation resolve-error non-exist-task-name 1" \
		"cannot get subtask by task name" 1
	run_dm_ctl $WORK_DIR "127.0.0.1:$MASTER_PORT" \
		"validation clear-error non-exist-task-name 1" \
		"cannot get subtask by task name" 1
}

cleanup_data dmctl_command
# also cleanup dm processes in case of last run failed
cleanup_process $*
run $*
cleanup_process $*

# run validator commands
cleanup_data dmctl_command
run_validator_cmd $*
run_validation_start_stop_cmd
cleanup_process $*

# run check task
cleanup_data dmctl_command
run_check_task
cleanup_process $*

echo "[$(date)] <<<<<< test case $TEST_NAME success! >>>>>>"<|MERGE_RESOLUTION|>--- conflicted
+++ resolved
@@ -155,7 +155,6 @@
 	fi
 }
 
-<<<<<<< HEAD
 function checktask_full_mode_conn() {
 	# full mode
 	# dumpers: (10 + 2) for each
@@ -226,8 +225,6 @@
 	run_sql_tidb "drop database if exists dmctl_conn"
 }
 
-function run_validator_cmd {
-=======
 function run_validation_start_stop_cmd {
 	cleanup_data dmctl_command
 	cleanup_data_upstream dmctl_command
@@ -523,7 +520,6 @@
 	cleanup_process $*
 	cleanup_data $db_name
 	cleanup_data_upstream $db_name
->>>>>>> e351bacc
 	run_dm_master $WORK_DIR/master $MASTER_PORT $cur/conf/dm-master.toml
 	check_rpc_alive $cur/../bin/check_master_online 127.0.0.1:$MASTER_PORT
 	# skip incremental rows with id <= 2
