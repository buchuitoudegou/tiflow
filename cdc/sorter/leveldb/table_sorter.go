--- conflicted
+++ resolved
@@ -356,11 +356,7 @@
 			return false, 0, errors.Trace(err)
 		}
 		if commitTs > event.CRTs || commitTs > resolvedTs {
-<<<<<<< HEAD
-			log.Panic("event commit ts is less than previous event or larger than resolved ts",
-=======
 			log.Panic("event commit ts regression",
->>>>>>> ac034a16
 				zap.Any("event", event), zap.Stringer("key", message.Key(iter.Key())),
 				zap.Uint64("ts", commitTs), zap.Uint64("resolvedTs", resolvedTs))
 		}
@@ -444,10 +440,6 @@
 	// A timestamp when iterator was created.
 	// Iterator is released once it execced `iterMaxAliveDuration`.
 	iterAliveTime        time.Time
-<<<<<<< HEAD
-	iterLastNextRead     bool
-=======
->>>>>>> ac034a16
 	iterMaxAliveDuration time.Duration
 
 	metricIterFirst   prometheus.Observer
@@ -531,11 +523,7 @@
 		start := time.Now()
 		state.iterAliveTime = start
 		state.iterResolvedTs = iter.ResolvedTs
-<<<<<<< HEAD
-		state.iterLastNextRead = false
-=======
 		state.iterHasRead = false
->>>>>>> ac034a16
 		state.iter.First()
 		state.metricIterFirst.Observe(time.Since(start).Seconds())
 		return nil, true
@@ -557,11 +545,7 @@
 		}
 		state.metricIterRelease.Observe(time.Since(now).Seconds())
 		state.iter = nil
-<<<<<<< HEAD
-		state.iterLastNextRead = true
-=======
 		state.iterHasRead = true
->>>>>>> ac034a16
 
 		if state.iterCh != nil {
 			log.Panic("there must not be iterCh", zap.Any("iter", state.iter))
@@ -640,22 +624,14 @@
 
 	// Read and send resolved events from iterator.
 	hasReadNext, exhaustedResolvedTs, err := ls.outputIterEvents(
-<<<<<<< HEAD
-		state.iter, state.iterLastNextRead, state.outputBuf, state.iterResolvedTs)
-=======
 		state.iter, state.iterHasRead, state.outputBuf, state.iterResolvedTs)
->>>>>>> ac034a16
 	if err != nil {
 		return errors.Trace(err)
 	}
 	if exhaustedResolvedTs > state.exhaustedResolvedTs {
 		state.exhaustedResolvedTs = exhaustedResolvedTs
 	}
-<<<<<<< HEAD
-	state.iterLastNextRead = hasReadNext
-=======
 	state.iterHasRead = hasReadNext
->>>>>>> ac034a16
 	return state.tryReleaseIterator()
 }
 
